--- conflicted
+++ resolved
@@ -1,61 +1,13 @@
-<<<<<<< HEAD
-// Add Applicant & AI endpoints (Milestone 2)
-import type { paths, operations, components } from './types/openapi';
-// Import legacy types for schemas that aren't fully defined in OpenAPI yet
-import type {
-  ApplicantProfile,
-  JobHistoryEntry,
-  JobHistorySubmission,
-  JobRating
-} from './types/api';
-
-// Use the specified API base URL from the requirements
-const API_BASE = 'https://9to5-scout.hacolby.workers.dev';
-
-// Type aliases for better readability and to handle missing OpenAPI schema definitions
-type MonitoringStatusResponse = operations['getMonitoringStatus']['responses']['200']['content']['application/json'];
-type JobsListResponse = operations['listJobs']['responses']['200']['content']['application/json'];
-type JobResponse = operations['getJob']['responses']['200']['content']['application/json'];
-type JobTrackingResponse = operations['getJobTracking']['responses']['200']['content']['application/json'];
-type CoverLetterResponse = operations['generateCoverLetter']['responses']['200']['content']['application/json'];
-type ResumeResponse = operations['generateResume']['responses']['200']['content']['application/json'];
-
-// For endpoints with missing schemas, use legacy types with proper interface
-type ApplicantHistoryResponse = {
-  applicant?: ApplicantProfile | null;
-  job_history: JobHistoryEntry[];
-  submissions: JobHistorySubmission[];
-};
-
-type SubmitJobHistoryResponse = {
-  success: boolean;
-  submission_id: string;
-  applicant_id: string;
-  entries_processed: number;
-  entries: JobHistoryEntry[];
-};
-
-async function http<T>(path: string, init?: RequestInit): Promise<T> {
-  const res = await fetch(`${API_BASE}${path}`, {
-    ...init,
-    headers: {
-      'Content-Type': 'application/json',
-      ...(init?.headers || {})
-    }
-  });
-  if (!res.ok) {
-    const text = await res.text().catch(() => '');
-    throw new Error(`${res.status} ${res.statusText} :: ${text}`.slice(0, 2048));
-  }
-  // some endpoints may return empty
-  if (res.status === 204) return undefined as unknown as T;
-  const ct = res.headers.get('content-type') || '';
-  if (ct.includes('application/json')) return (await res.json()) as T;
-  return (await res.text()) as unknown as T;
-=======
 // Typed API client using generated OpenAPI types
 import type { paths, components, operations } from './types/openapi';
 import { getApiBase } from './config';
+// Import legacy types for schemas that aren't fully defined in OpenAPI yet
+import type {
+  ApplicantProfile,
+  JobHistoryEntry,
+  JobHistorySubmission,
+} from './types/api';
+
 
 // Type aliases for easier usage
 type Job = components['schemas']['Job'];
@@ -68,15 +20,21 @@
 async function req<T>(path: string, init?: RequestInit): Promise<T> {
   const res = await fetch(`${getApiBase()}${path}`, {
     ...init,
-    headers: { 'Content-Type': 'application/json', ...(init?.headers || {}) },
+    headers: {
+      'Content-Type': 'application/json',
+      ...(init?.headers || {})
+    }
   });
   if (!res.ok) {
     const text = await res.text().catch(() => '');
-    console.error('API error', res.status, path, text);
-    throw new Error(`API ${res.status} ${path}`);
+    console.error('API error', res.status, path, text);
+    throw new Error(`${res.status} ${res.statusText} :: ${text}`.slice(0, 2048));
   }
-  return res.json() as Promise<T>;
->>>>>>> 53e2efe5
+  // some endpoints may return empty
+  if (res.status === 204) return undefined as unknown as T;
+  const ct = res.headers.get('content-type') || '';
+  if (ct.includes('application/json')) return (await res.json()) as T;
+  return (await res.text()) as unknown as T;
 }
 
 export function validateApiTokenResponse(
@@ -116,13 +74,8 @@
   return undefined;
 }
 
-<<<<<<< HEAD
-export async function getMonitoringStatus(): Promise<MonitoringStatusResponse> {
-  return http<MonitoringStatusResponse>('/api/monitoring/status');
-=======
 export async function getMonitoringStatus(): Promise<MonitoringStatus> {
   return req<MonitoringStatus>('/api/monitoring/status');
->>>>>>> 53e2efe5
 }
 
 export const runMonitor = () =>
@@ -134,34 +87,6 @@
   status?: 'open' | 'closed';
   source?: 'SCRAPED' | 'EMAIL' | 'MANUAL';
 }
-<<<<<<< HEAD
-export async function listJobs(params: ListJobsParams = {}): Promise<JobsListResponse> {
-  const qs = new URLSearchParams();
-  if (params.limit != null) qs.set('limit', String(params.limit));
-  if (params.offset != null) qs.set('offset', String(params.offset));
-  if (params.status) qs.set('status', params.status);
-  if (params.source) qs.set('source', params.source);
-  const q = qs.toString();
-  return http<JobsListResponse>(`/api/jobs${q ? `?${q}` : ''}`);
-}
-
-export async function getJob(id: string): Promise<JobResponse> {
-  return http<JobResponse>(`/api/jobs/${encodeURIComponent(id)}`);
-}
-
-export async function getJobTracking(id: string): Promise<JobTrackingResponse> {
-  return http<JobTrackingResponse>(`/api/jobs/${encodeURIComponent(id)}/tracking`);
-}
-
-export async function updateJobMonitoring(id: string, body: {
-  daily_monitoring_enabled?: boolean;
-  monitoring_frequency_hours?: number;
-}): Promise<JobResponse> {
-  return http<JobResponse>(`/api/jobs/${encodeURIComponent(id)}/monitoring`, {
-    method: 'PUT',
-    body: JSON.stringify(body)
-  });
-=======
 export async function listJobs(params: ListJobsParams = {}): Promise<Job[]> {
   const qs = new URLSearchParams();
   if (params.limit != null) qs.set('limit', String(params.limit));
@@ -188,7 +113,6 @@
     method: 'PUT',
     body: JSON.stringify(body)
   });
->>>>>>> 53e2efe5
 }
 
 /* ===== Applicant & AI endpoints ===== */
@@ -200,16 +124,6 @@
 }
 
 export async function submitApplicantHistory(body: {
-<<<<<<< HEAD
-  user_id: string;
-  raw_content: string;
-  content_type?: 'text/plain' | 'text/markdown' | 'application/json';
-}): Promise<SubmitJobHistoryResponse> {
-  return http<SubmitJobHistoryResponse>(`/api/applicant/history`, {
-    method: 'POST',
-    body: JSON.stringify(body)
-  });
-=======
   user_id: string;
   raw_content: string;
   content_type?: 'text/plain' | 'text/markdown' | 'application/json';
@@ -218,7 +132,6 @@
     method: 'POST',
     body: JSON.stringify(body)
   });
->>>>>>> 53e2efe5
 }
 
 export const rateJob = (body: { job_id: string; rating: number; rationale?: string }) =>
