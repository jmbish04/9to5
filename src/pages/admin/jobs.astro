--- conflicted
+++ resolved
@@ -3,182 +3,194 @@
 import { listJobs } from '../../lib/api';
 import InterestSignals from '../../components/admin/InterestSignals';
 
+// Get query params from URL
+const { searchParams } = Astro.url;
+const limit = parseInt(searchParams.get('limit') || '25');
+const offset = parseInt(searchParams.get('offset') || '0');
+const status = searchParams.get('status') || '';
+const source = searchParams.get('source') || '';
+
 let jobsData = null;
 let loadError = null;
 try {
-  jobsData = await listJobs({ limit: 25, offset: 0 });
+  jobsData = await listJobs({ limit, offset, status, source });
 } catch (e) {
-  loadError = e;
+  loadError = e;
 }
 
 const jobs = jobsData?.jobs || [];
+const total = jobsData?.total || 0;
+const totalPages = Math.ceil(total / limit);
+const currentPage = Math.floor(offset / limit) + 1;
+
 ---
 <AdminLayout>
-  <div class="mb-6">
-    <h1 class="text-2xl font-bold text-gray-900">Jobs</h1>
-    <p class="mt-1 text-sm text-gray-600">Job listings and monitoring</p>
-  </div>
+  <div class="mb-4">
+    <h1 class="text-2xl font-bold text-gray-900">Jobs</h1>
+    <p class="mt-1 text-sm text-gray-600">
+      Review, filter, and track all discovered job listings
+    </p>
+  </div>
 
-  <div class="overflow-hidden rounded-lg border border-gray-200 bg-white shadow">
-    {loadError ? (
-      <div class="p-6 text-center text-red-600">
-        Failed to load jobs: {loadError.message}
-      </div>
-    ) : jobs.length === 0 ? (
-      <div class="p-6 text-center text-gray-500">
-        No jobs available.
-      </div>
-<<<<<<< HEAD
-    ) : (
-      <table class="w-full divide-y divide-gray-200">
-        <thead class="bg-gray-50">
-          <tr>
-            <th class="px-6 py-3 text-left text-xs font-medium uppercase tracking-wide text-gray-500">
-              Job Title
-            </th>
-            <th class="px-6 py-3 text-left text-xs font-medium uppercase tracking-wide text-gray-500">
-              Company
-            </th>
-            <th class="px-6 py-3 text-left text-xs font-medium uppercase tracking-wide text-gray-500">
-              Status
-            </th>
-          </tr>
-        </thead>
-        <tbody class="divide-y divide-gray-200 bg-white">
-          {jobs.map((job) => (
-            <tr class="hover:bg-gray-50">
-=======
-      
-      <!-- Hidden inputs to preserve other filters -->
-      <input type="hidden" name="limit" value={limit} />
-      <input type="hidden" name="offset" value="0" />
-    </form>
-  </div>
+  <!-- Filters -->
+  <div class="mb-4 rounded-lg border border-gray-200 bg-white p-4">
+    <form class="grid grid-cols-2 gap-4 md:grid-cols-4">
+      <div>
+        <label for="status-filter" class="block text-xs font-medium text-gray-700">Status</label>
+        <select id="status-filter" name="status" class="mt-1 block w-full rounded-md border-gray-300 text-sm shadow-sm focus:border-blue-500 focus:ring-blue-500">
+          <option value="">All</option>
+          <option value="open" selected={status === 'open'}>Open</option>
+          <option value="closed" selected={status === 'closed'}>Closed</option>
+        </select>
+      </div>
+      <div>
+        <label for="source-filter" class="block text-xs font-medium text-gray-700">Source</label>
+        <select id="source-filter" name="source" class="mt-1 block w-full rounded-md border-gray-300 text-sm shadow-sm focus:border-blue-500 focus:ring-blue-500">
+          <option value="">All</option>
+          <option value="SCRAPED" selected={source === 'SCRAPED'}>Scraped</option>
+          <option value="EMAIL" selected={source === 'EMAIL'}>Email</option>
+          <option value="MANUAL" selected={source === 'MANUAL'}>Manual</option>
+        </select>
+      </div>
+      <div class="col-start-2 md:col-start-4 flex items-end">
+        <button type="submit" class="w-full rounded-md bg-blue-600 px-4 py-2 text-sm font-medium text-white hover:bg-blue-700">
+          Apply Filters
+        </button>
+      </div>
+      
+      <!-- Hidden inputs to preserve other filters -->
+      <input type="hidden" name="limit" value={limit} />
+      <input type="hidden" name="offset" value="0" />
+    </form>
+  </div>
 
-  <!-- Results Summary -->
-  <div class="mb-4 flex items-center justify-between">
-    <div class="text-sm text-gray-700">
-      {loadError ? (
-        <span class="text-red-600">Error loading jobs</span>
-      ) : total > 0 ? (
-        <span>
-          Showing <span class="font-medium">{offset + 1}</span> to{' '}
-          <span class="font-medium">{Math.min(offset + limit, total)}</span> of{' '}
-          <span class="font-medium">{total}</span> jobs
-        </span>
-      ) : (
-        <span>No jobs found</span>
-      )}
-    </div>
-    
-    {total > 0 && (
-      <div class="text-sm text-gray-500">
-        Page {currentPage} of {totalPages}
-      </div>
-    )}
-  </div>
+  <!-- Results Summary -->
+  <div class="mb-4 flex items-center justify-between">
+    <div class="text-sm text-gray-700">
+      {loadError ? (
+        <span class="text-red-600">Error loading jobs</span>
+      ) : total > 0 ? (
+        <span>
+          Showing <span class="font-medium">{offset + 1}</span> to{' '}
+          <span class="font-medium">{Math.min(offset + limit, total)}</span> of{' '}
+          <span class="font-medium">{total}</span> jobs
+        </span>
+      ) : (
+        <span>No jobs found</span>
+      )}
+    </div>
+    
+    {total > 0 && (
+      <div class="text-sm text-gray-500">
+        Page {currentPage} of {totalPages}
+      </div>
+    )}
+  </div>
 
-  <!-- Jobs Table -->
-  <div class="overflow-hidden rounded-lg border border-gray-200 bg-white shadow">
-    <table class="w-full divide-y divide-gray-200">
-      <thead class="bg-gray-50">
-        <tr>
-          <th scope="col" class="px-6 py-3 text-left text-xs font-medium uppercase tracking-wide text-gray-500">
-            Job Title
-          </th>
-          <th scope="col" class="px-6 py-3 text-left text-xs font-medium uppercase tracking-wide text-gray-500">
-            Company
-          </th>
-          <th scope="col" class="px-6 py-3 text-left text-xs font-medium uppercase tracking-wide text-gray-500">
-            Location
-          </th>
-          <th scope="col" class="px-6 py-3 text-left text-xs font-medium uppercase tracking-wide text-gray-500">
-            Employment Type
-          </th>
-          <th scope="col" class="px-6 py-3 text-left text-xs font-medium uppercase tracking-wide text-gray-500">
-            Status
-          </th>
-          <th scope="col" class="px-6 py-3 text-left text-xs font-medium uppercase tracking-wide text-gray-500">
-            Source
-          </th>
-          <th scope="col" class="px-6 py-3 text-left text-xs font-medium uppercase tracking-wide text-gray-500">
-            Interest
-          </th>
-        </tr>
-      </thead>
-      <tbody class="divide-y divide-gray-200 bg-white">
-        {loadError ? (
-          <tr>
-            <td colspan="7" class="px-6 py-12 text-center text-red-600">
-              <div class="text-sm">Failed to load jobs. Please try again.</div>
-            </td>
-          </tr>
-        ) : jobs.length === 0 ? (
-          <tr>
-            <td colspan="7" class="px-6 py-12 text-center text-gray-500">
-              <div class="text-sm">
-                {status || source ? 'No jobs found matching your filters.' : 'No jobs available.'}
-              </div>
-              {(status || source) && (
-                <a href="/admin/jobs" class="mt-2 inline-block text-sm text-blue-600 hover:text-blue-500">
-                  Clear all filters
-                </a>
-              )}
-            </td>
-          </tr>
-        ) : (
-          jobs.map((job) => (
-            <tr key={job.id} class="hover:bg-gray-50">
->>>>>>> ff4e60ae
-              <td class="px-6 py-4 whitespace-nowrap">
-                <div class="text-sm font-medium text-gray-900">
-                  <a 
-                    href={"/admin/jobs/" + encodeURIComponent(job.id)}
-                    class="text-blue-600 hover:text-blue-900 hover:underline"
-                  >
-                    {job.title || 'Untitled Job'}
-                  </a>
-                </div>
-              </td>
-              <td class="px-6 py-4 whitespace-nowrap text-sm text-gray-900">
-                {job.company || '—'}
-              </td>
-              <td class="px-6 py-4 whitespace-nowrap">
-                <span class={"inline-flex px-2 py-1 text-xs font-semibold rounded-full " + (
-                  job.status === 'open' 
-                    ? 'bg-green-100 text-green-800' 
-                    : 'bg-red-100 text-red-800'
-                )}>
-                  {job.status || 'Unknown'}
-                </span>
-              </td>
-<<<<<<< HEAD
-=======
-              <td class="px-6 py-4 whitespace-nowrap">
-                {job.source ? (
-                  <span class={`inline-flex px-2 py-1 text-xs font-semibold rounded-full ${
-                    job.source === 'SCRAPED' 
-                      ? 'bg-blue-100 text-blue-800'
-                      : job.source === 'EMAIL'
-                      ? 'bg-indigo-100 text-indigo-800' 
-                      : job.source === 'MANUAL'
-                      ? 'bg-gray-100 text-gray-800'
-                      : 'bg-gray-100 text-gray-800'
-                  }`} aria-label={`Source: ${job.source}`}>
-                    {job.source}
-                  </span>
-                ) : (
-                  <span class="text-gray-400">—</span>
-                )}
-              </td>
-              <td class="px-6 py-4 whitespace-nowrap">
-                <InterestSignals client:load jobId={job.id} />
-              </td>
->>>>>>> ff4e60ae
-            </tr>
-          ))}
-        </tbody>
-      </table>
-    )}
-  </div>
+  <!-- Jobs Table -->
+  <div class="overflow-hidden rounded-lg border border-gray-200 bg-white shadow">
+    <table class="w-full divide-y divide-gray-200">
+      <thead class="bg-gray-50">
+        <tr>
+          <th scope="col" class="px-6 py-3 text-left text-xs font-medium uppercase tracking-wide text-gray-500">
+            Job Title
+          </th>
+          <th scope="col" class="px-6 py-3 text-left text-xs font-medium uppercase tracking-wide text-gray-500">
+            Company
+          </th>
+          <th scope="col" class="px-6 py-3 text-left text-xs font-medium uppercase tracking-wide text-gray-500">
+            Location
+          </th>
+          <th scope="col" class="px-6 py-3 text-left text-xs font-medium uppercase tracking-wide text-gray-500">
+            Employment Type
+          </th>
+          <th scope="col" class="px-6 py-3 text-left text-xs font-medium uppercase tracking-wide text-gray-500">
+            Status
+          </th>
+          <th scope="col" class="px-6 py-3 text-left text-xs font-medium uppercase tracking-wide text-gray-500">
+            Source
+          </th>
+          <th scope="col" class="px-6 py-3 text-left text-xs font-medium uppercase tracking-wide text-gray-500">
+            Interest
+          </th>
+        </tr>
+      </thead>
+      <tbody class="divide-y divide-gray-200 bg-white">
+        {loadError ? (
+          <tr>
+            <td colspan="7" class="px-6 py-12 text-center text-red-600">
+              <div class="text-sm">Failed to load jobs. Please try again.</div>
+            </td>
+          </tr>
+        ) : jobs.length === 0 ? (
+          <tr>
+            <td colspan="7" class="px-6 py-12 text-center text-gray-500">
+              <div class="text-sm">
+                {status || source ? 'No jobs found matching your filters.' : 'No jobs available.'}
+              </div>
+              {(status || source) && (
+                <a href="/admin/jobs" class="mt-2 inline-block text-sm text-blue-600 hover:text-blue-500">
+                  Clear all filters
+                </a>
+              )}
+            </td>
+          </tr>
+        ) : (
+          jobs.map((job) => (
+            <tr key={job.id} class="hover:bg-gray-50">
+              <td class="px-6 py-4 whitespace-nowrap">
+                <div class="text-sm font-medium text-gray-900">
+                  <a
+                    href={"/admin/jobs/" + encodeURIComponent(job.id)}
+                    class="text-blue-600 hover:text-blue-900 hover:underline"
+                  >
+                    {job.title || 'Untitled Job'}
+                  </a>
+                </div>
+              </td>
+              <td class="px-6 py-4 whitespace-nowrap text-sm text-gray-900">
+                {job.company || '—'}
+              </td>
+              <td class="px-6 py-4 whitespace-nowrap text-sm text-gray-600">
+                {job.location || '—'}
+              </td>
+              <td class="px-6 py-4 whitespace-nowrap text-sm text-gray-600">
+                {job.employment_type || '—'}
+              </td>
+              <td class="px-6 py-4 whitespace-nowrap">
+                <span class={"inline-flex px-2 py-1 text-xs font-semibold rounded-full " + (
+                  job.status === 'open'
+                    ? 'bg-green-100 text-green-800'
+                    : 'bg-red-100 text-red-800'
+                )}>
+                  {job.status || 'Unknown'}
+                </span>
+              </td>
+              <td class="px-6 py-4 whitespace-nowrap">
+                {job.source ? (
+                  <span class={`inline-flex px-2 py-1 text-xs font-semibold rounded-full ${
+                    job.source === 'SCRAPED'
+                      ? 'bg-blue-100 text-blue-800'
+                      : job.source === 'EMAIL'
+                      ? 'bg-indigo-100 text-indigo-800'
+                      : job.source === 'MANUAL'
+                      ? 'bg-gray-100 text-gray-800'
+                      : 'bg-gray-100 text-gray-800'
+                  }`} aria-label={`Source: ${job.source}`}>
+                    {job.source}
+                  </span>
+                ) : (
+                  <span class="text-gray-400">—</span>
+                )}
+              </td>
+              <td class="px-6 py-4 whitespace-nowrap">
+                <InterestSignals client:load jobId={job.id} />
+              </td>
+            </tr>
+          ))}
+        )
+      }
+      </tbody>
+    </table>
+  </div>
 </AdminLayout>