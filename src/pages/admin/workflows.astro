---
import AdminLayout from '../../layouts/AdminLayout.astro';
import { listWorkflows, listTasks } from '../../lib/api';
<<<<<<< HEAD
// import { Badge } from '../../components/ui/badge';
import Button from '../../components/ui/button.astro';
import Card from '../../components/ui/card.astro';
import CardHeader from '../../components/ui/card-header.astro';
import CardTitle from '../../components/ui/card-title.astro';
import CardContent from '../../components/ui/card-content.astro';
=======
import { Badge } from '../../components/ui/badge';
import { Button } from '../../components/ui/button';
import { Card, CardHeader, CardTitle, CardContent } from '../../components/ui/card';
import { CreateWorkflowButton, EditWorkflowButton } from '../../components/admin/workflow-form';
import { DeleteConfirmationButton } from '../../components/admin/delete-confirmation';
import { WorkflowExecutionButton } from '../../components/admin/workflow-execution';
>>>>>>> ff4e60ae

let workflows = [];
let tasks = [];
let loadError = null;
let apiToken = '';
try {
  [workflows, tasks] = await Promise.all([listWorkflows(), listTasks()]);
  apiToken = Astro.locals?.runtime?.env?.API_TOKEN || '';
} catch (e) {
  loadError = e;
}

// Create a map of task names by ID for display
const taskNames = new Map(tasks.map(task => [task.id, task.name]));
---
<AdminLayout>
  <div class="mb-4 flex items-center justify-between">
    <h1 class="text-2xl font-bold">Workflows</h1>
    <CreateWorkflowButton apiToken={apiToken} client:load />
  </div>

  {loadError ? (
    <Card>
      <CardContent class="py-6">
        <div class="text-sm text-red-700">Failed to load workflows: {loadError.message}</div>
      </CardContent>
    </Card>
  ) : (
    <div class="space-y-4">
      {workflows.map((workflow) => (
        <Card>
          <CardHeader>
            <div class="flex items-start justify-between">
              <div>
                <CardTitle class="text-base">{workflow.name}</CardTitle>
                <div class="text-sm text-neutral-600 mt-1">
                  {workflow.task_sequence.length} task{workflow.task_sequence.length !== 1 ? 's' : ''}
                </div>
              </div>
              <div class="flex gap-2">
                <span 
                  class={`inline-flex items-center rounded px-2 py-0.5 text-xs font-medium ${workflow.enabled ? 'bg-green-100 text-green-800' : 'bg-neutral-100 text-neutral-700'}`}
                >
                  {workflow.enabled ? 'Enabled' : 'Disabled'}
<<<<<<< HEAD
                </span>
                <Button variant="outline" size="sm" disabled>Execute</Button>
=======
                </Badge>
                {workflow.enabled && (
                  <WorkflowExecutionButton 
                    apiToken={apiToken}
                    workflowId={workflow.id}
                    workflowName={workflow.name}
                    client:load 
                  />
                )}
>>>>>>> ff4e60ae
              </div>
            </div>
          </CardHeader>
          <CardContent class="pt-0">
            <div class="space-y-3">
              <div>
                <div class="text-xs font-medium text-neutral-600 mb-1">Description</div>
                <div class="text-sm">{workflow.description}</div>
              </div>
              <div>
                <div class="text-xs font-medium text-neutral-600 mb-1">Task Sequence</div>
                <div class="space-y-2">
                  {workflow.task_sequence.map((taskId, index) => (
                    <div class="flex items-center gap-2">
                      <div class="flex h-6 w-6 items-center justify-center rounded-full bg-neutral-100 text-xs font-medium">
                        {index + 1}
                      </div>
                      <Badge variant="outline" class="text-xs">
                        {taskNames.get(taskId) || taskId}
                      </Badge>
                    </div>
                  ))}
                </div>
              </div>
              <div class="flex gap-2">
                <EditWorkflowButton apiToken={apiToken} workflow={workflow} client:load />
                <DeleteConfirmationButton apiToken={apiToken} type="workflow" id={workflow.id} name={workflow.name} client:load />
              </div>
            </div>
          </CardContent>
        </Card>
      ))}
      
      {workflows.length === 0 && !loadError && (
        <Card>
          <CardContent class="py-8 text-center">
            <div class="text-neutral-500">No workflows configured yet.</div>
          </CardContent>
        </Card>
      )}
    </div>
  )}
</AdminLayout><|MERGE_RESOLUTION|>--- conflicted
+++ resolved
@@ -1,119 +1,103 @@
 ---
 import AdminLayout from '../../layouts/AdminLayout.astro';
 import { listWorkflows, listTasks } from '../../lib/api';
-<<<<<<< HEAD
-// import { Badge } from '../../components/ui/badge';
-import Button from '../../components/ui/button.astro';
-import Card from '../../components/ui/card.astro';
-import CardHeader from '../../components/ui/card-header.astro';
-import CardTitle from '../../components/ui/card-title.astro';
-import CardContent from '../../components/ui/card-content.astro';
-=======
 import { Badge } from '../../components/ui/badge';
 import { Button } from '../../components/ui/button';
 import { Card, CardHeader, CardTitle, CardContent } from '../../components/ui/card';
 import { CreateWorkflowButton, EditWorkflowButton } from '../../components/admin/workflow-form';
 import { DeleteConfirmationButton } from '../../components/admin/delete-confirmation';
 import { WorkflowExecutionButton } from '../../components/admin/workflow-execution';
->>>>>>> ff4e60ae
 
 let workflows = [];
 let tasks = [];
 let loadError = null;
 let apiToken = '';
 try {
-  [workflows, tasks] = await Promise.all([listWorkflows(), listTasks()]);
-  apiToken = Astro.locals?.runtime?.env?.API_TOKEN || '';
+  [workflows, tasks] = await Promise.all([listWorkflows(), listTasks()]);
+  apiToken = Astro.locals?.runtime?.env?.API_TOKEN || '';
 } catch (e) {
-  loadError = e;
+  loadError = e;
 }
 
 // Create a map of task names by ID for display
 const taskNames = new Map(tasks.map(task => [task.id, task.name]));
 ---
 <AdminLayout>
-  <div class="mb-4 flex items-center justify-between">
-    <h1 class="text-2xl font-bold">Workflows</h1>
-    <CreateWorkflowButton apiToken={apiToken} client:load />
-  </div>
+  <div class="mb-4 flex items-center justify-between">
+    <h1 class="text-2xl font-bold">Workflows</h1>
+    <CreateWorkflowButton apiToken={apiToken} client:load />
+  </div>
 
-  {loadError ? (
-    <Card>
-      <CardContent class="py-6">
-        <div class="text-sm text-red-700">Failed to load workflows: {loadError.message}</div>
-      </CardContent>
-    </Card>
-  ) : (
-    <div class="space-y-4">
-      {workflows.map((workflow) => (
-        <Card>
-          <CardHeader>
-            <div class="flex items-start justify-between">
-              <div>
-                <CardTitle class="text-base">{workflow.name}</CardTitle>
-                <div class="text-sm text-neutral-600 mt-1">
-                  {workflow.task_sequence.length} task{workflow.task_sequence.length !== 1 ? 's' : ''}
-                </div>
-              </div>
-              <div class="flex gap-2">
-                <span 
-                  class={`inline-flex items-center rounded px-2 py-0.5 text-xs font-medium ${workflow.enabled ? 'bg-green-100 text-green-800' : 'bg-neutral-100 text-neutral-700'}`}
-                >
-                  {workflow.enabled ? 'Enabled' : 'Disabled'}
-<<<<<<< HEAD
-                </span>
-                <Button variant="outline" size="sm" disabled>Execute</Button>
-=======
-                </Badge>
-                {workflow.enabled && (
-                  <WorkflowExecutionButton 
-                    apiToken={apiToken}
-                    workflowId={workflow.id}
-                    workflowName={workflow.name}
-                    client:load 
-                  />
-                )}
->>>>>>> ff4e60ae
-              </div>
-            </div>
-          </CardHeader>
-          <CardContent class="pt-0">
-            <div class="space-y-3">
-              <div>
-                <div class="text-xs font-medium text-neutral-600 mb-1">Description</div>
-                <div class="text-sm">{workflow.description}</div>
-              </div>
-              <div>
-                <div class="text-xs font-medium text-neutral-600 mb-1">Task Sequence</div>
-                <div class="space-y-2">
-                  {workflow.task_sequence.map((taskId, index) => (
-                    <div class="flex items-center gap-2">
-                      <div class="flex h-6 w-6 items-center justify-center rounded-full bg-neutral-100 text-xs font-medium">
-                        {index + 1}
-                      </div>
-                      <Badge variant="outline" class="text-xs">
-                        {taskNames.get(taskId) || taskId}
-                      </Badge>
-                    </div>
-                  ))}
-                </div>
-              </div>
-              <div class="flex gap-2">
-                <EditWorkflowButton apiToken={apiToken} workflow={workflow} client:load />
-                <DeleteConfirmationButton apiToken={apiToken} type="workflow" id={workflow.id} name={workflow.name} client:load />
-              </div>
-            </div>
-          </CardContent>
-        </Card>
-      ))}
-      
-      {workflows.length === 0 && !loadError && (
-        <Card>
-          <CardContent class="py-8 text-center">
-            <div class="text-neutral-500">No workflows configured yet.</div>
-          </CardContent>
-        </Card>
-      )}
-    </div>
-  )}
+  {loadError ? (
+    <Card>
+      <CardContent class="py-6">
+        <div class="text-sm text-red-700">Failed to load workflows: {loadError.message}</div>
+      </CardContent>
+    </Card>
+  ) : (
+    <div class="space-y-4">
+      {workflows.map((workflow) => (
+        <Card>
+          <CardHeader>
+            <div class="flex items-start justify-between">
+              <div>
+                <CardTitle class="text-base">{workflow.name}</CardTitle>
+                <div class="text-sm text-neutral-600 mt-1">
+                  {workflow.task_sequence.length} task{workflow.task_sequence.length !== 1 ? 's' : ''}
+                </div>
+              </div>
+              <div class="flex gap-2">
+              <Badge variant={workflow.enabled ? 'success' : 'secondary'}>
+                {workflow.enabled ? 'Enabled' : 'Disabled'}
+              </Badge>
+              {workflow.enabled && (
+                <WorkflowExecutionButton 
+                  apiToken={apiToken}
+                  workflowId={workflow.id}
+                  workflowName={workflow.name}
+                  client:load 
+                />
+              )}
+              </div>
+            </div>
+          </CardHeader>
+          <CardContent class="pt-0">
+            <div class="space-y-3">
+              <div>
+                <div class="text-xs font-medium text-neutral-600 mb-1">Description</div>
+                <div class="text-sm">{workflow.description}</div>
+              </div>
+              <div>
+                <div class="text-xs font-medium text-neutral-600 mb-1">Task Sequence</div>
+                <div class="space-y-2">
+                  {workflow.task_sequence.map((taskId, index) => (
+                    <div class="flex items-center gap-2">
+                      <div class="flex h-6 w-6 items-center justify-center rounded-full bg-neutral-100 text-xs font-medium">
+                        {index + 1}
+                      </div>
+                      <Badge variant="outline" class="text-xs">
+                        {taskNames.get(taskId) || taskId}
+                      </Badge>
+                    </div>
+                  ))}
+                </div>
+              </div>
+              <div class="flex gap-2">
+                <EditWorkflowButton apiToken={apiToken} workflow={workflow} client:load />
+                <DeleteConfirmationButton apiToken={apiToken} type="workflow" id={workflow.id} name={workflow.name} client:load />
+              </div>
+            </div>
+          </CardContent>
+        </Card>
+      ))}
+      
+      {workflows.length === 0 && !loadError && (
+        <Card>
+          <CardContent class="py-8 text-center">
+            <div class="text-neutral-500">No workflows configured yet.</div>
+          </CardContent>
+        </Card>
+      )}
+    </div>
+  )}
 </AdminLayout>