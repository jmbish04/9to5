---
import AdminLayout from '../../layouts/AdminLayout.astro';
import { Card, CardHeader, CardTitle, CardContent } from '../../components/ui/card';
import { Skeleton } from '../../components/ui/skeleton';
<<<<<<< HEAD
import { fmtDateTime } from '../../lib/api';
import MonitoringButton from '../../components/MonitoringButton';
=======
import { getMonitoringStatus } from '../../lib/api';

const fmt = (ts?: string) => ts ? new Date(ts).toLocaleString('en-US', { timeZone: 'America/Los_Angeles' }) : '—';
>>>>>>> 9f9547a5

// Server-side data fetching with direct API call including authentication
const { data, error } = await (async () => {
  try {
<<<<<<< HEAD
    const apiToken = import.meta.env.API_TOKEN || 'dev_token_123';
    const response = await fetch('http://localhost:4321/api/monitoring/status', {
      headers: {
        'Content-Type': 'application/json',
        'Authorization': `Bearer ${apiToken}`
      }
    });
    
    if (!response.ok) {
      throw new Error(`Failed to fetch monitoring status: ${response.status}`);
    }
    
    const data = await response.json();
    return { data, error: null };
  } catch (e) {
    console.error('Error fetching monitoring status:', e);
    return { data: null, error: e };
  }
})();

// Get API token for client-side use (in a real app, use a more secure method)
const clientApiToken = 'dev_token_123';
=======
    return { data: await getMonitoringStatus(), error: null };
  } catch (e) {
    console.error(e);
    return { data: null, error: e };
  }
})();
const hasData =
  data &&
  (data.last_run_at ||
    data.next_scheduled_at ||
    data.queued != null ||
    (data.recent_counts && Object.keys(data.recent_counts).length));
>>>>>>> 9f9547a5
---
<AdminLayout>
  <Card>
    <CardHeader><CardTitle>Monitoring Status</CardTitle></CardHeader>
    <CardContent>
      {
        data ? (
          hasData ? (
            <div class="space-y-1 text-sm">
              <div><span class="font-medium">Last run:</span> {fmt(data.last_run_at)}</div>
              <div><span class="font-medium">Next scheduled:</span> {fmt(data.next_scheduled_at)}</div>
              <div><span class="font-medium">Queued:</span> {data.queued ?? 0}</div>
              {data.recent_counts && (
                <ul class="mt-2 space-y-1">
                  {Object.entries(data.recent_counts).map(([k, v]) => (
                    <li>{k}: {v}</li>
                  ))}
                </ul>
              )}
            </div>
          ) : (
            <div class="text-sm text-muted-foreground">No monitoring data.</div>
          )
<<<<<<< HEAD
        }
        <form action="javascript:void(0)" class="mt-3">
          <MonitoringButton apiToken={clientApiToken} client:load />
        </form>
      </CardContent>
    </Card>

    <Card class="lg:col-span-2">
      <CardHeader><CardTitle>Recent Activity</CardTitle></CardHeader>
      <CardContent>
        {
          data?.recent_activity?.length
            ? (
              <table class="w-full text-sm">
                <thead class="text-neutral-600">
                  <tr><th class="py-1 text-left">Date</th><th class="py-1 text-left">Checked</th><th class="py-1 text-left">Modified</th><th class="py-1 text-left">Closed</th><th class="py-1 text-left">Errors</th></tr>
                </thead>
                <tbody class="divide-y">
                  {data.recent_activity.map((r) => (
                    <tr>
                      <td class="py-1">{r.tracking_date}</td>
                      <td class="py-1">{r.jobs_checked}</td>
                      <td class="py-1">{r.jobs_modified}</td>
                      <td class="py-1">{r.jobs_closed}</td>
                      <td class="py-1">{r.errors}</td>
                    </tr>
                  ))}
                </tbody>
              </table>
            )
            : <div class="text-sm text-neutral-500">No recent activity.</div>
        }
      </CardContent>
    </Card>
=======
        ) : error ? (
          <div class="text-sm text-red-700">
            Failed to load status.
            <button type="button" onclick="location.reload()" class="ml-2 underline">
              Retry
            </button>
          </div>
        ) : (
          <Skeleton class="h-16 w-full" />
        )
      }
      <div class="mt-3">
        <Button id="run-monitor">Run Daily Monitoring</Button>
      </div>
    </CardContent>
  </Card>
</AdminLayout>
>>>>>>> 9f9547a5

<script type="module" lang="ts">
  import { runMonitor } from '../../lib/api';
  const btn = document.getElementById('run-monitor') as HTMLButtonElement | null;
  btn?.addEventListener('click', async () => {
    btn.disabled = true;
    try {
      const res = await runMonitor();
      alert(`Monitor run: ${res.status}`);
      location.reload();
    } catch (err) {
      console.error(err);
      alert('Failed to start monitoring run');
    } finally {
      btn.disabled = false;
    }
  });
</script><|MERGE_RESOLUTION|>--- conflicted
+++ resolved
@@ -1,148 +1,146 @@
----
 import AdminLayout from '../../layouts/AdminLayout.astro';
 import { Card, CardHeader, CardTitle, CardContent } from '../../components/ui/card';
 import { Skeleton } from '../../components/ui/skeleton';
-<<<<<<< HEAD
-import { fmtDateTime } from '../../lib/api';
+import { fmtDateTime, getMonitoringStatus } from '../../lib/api';
 import MonitoringButton from '../../components/MonitoringButton';
-=======
-import { getMonitoringStatus } from '../../lib/api';
 
-const fmt = (ts?: string) => ts ? new Date(ts).toLocaleString('en-US', { timeZone: 'America/Los_Angeles' }) : '—';
->>>>>>> 9f9547a5
-
-// Server-side data fetching with direct API call including authentication
+// Server-side data fetching using the shared API library
 const { data, error } = await (async () => {
-  try {
-<<<<<<< HEAD
-    const apiToken = import.meta.env.API_TOKEN || 'dev_token_123';
-    const response = await fetch('http://localhost:4321/api/monitoring/status', {
-      headers: {
-        'Content-Type': 'application/json',
-        'Authorization': `Bearer ${apiToken}`
-      }
-    });
-    
-    if (!response.ok) {
-      throw new Error(`Failed to fetch monitoring status: ${response.status}`);
-    }
-    
-    const data = await response.json();
-    return { data, error: null };
-  } catch (e) {
-    console.error('Error fetching monitoring status:', e);
-    return { data: null, error: e };
-  }
+  try {
+    return { data: await getMonitoringStatus(), error: null };
+  } catch (e) {
+    console.error('Error fetching monitoring status:', e);
+    return { data: null, error: e };
+  }
 })();
 
-// Get API token for client-side use (in a real app, use a more secure method)
-const clientApiToken = 'dev_token_123';
-=======
-    return { data: await getMonitoringStatus(), error: null };
-  } catch (e) {
-    console.error(e);
-    return { data: null, error: e };
-  }
-})();
+// A flag to determine if we have any data to show in the first card
 const hasData =
-  data &&
-  (data.last_run_at ||
-    data.next_scheduled_at ||
-    data.queued != null ||
-    (data.recent_counts && Object.keys(data.recent_counts).length));
->>>>>>> 9f9547a5
+  data &&
+  (data.last_run_at ||
+    data.next_scheduled_at ||
+    data.queued != null ||
+    (data.recent_counts && Object.keys(data.recent_counts).length));
+
+// Pass the API token to the client-side button component
+const clientApiToken = import.meta.env.API_TOKEN || 'dev_token_123';
 ---
 <AdminLayout>
-  <Card>
-    <CardHeader><CardTitle>Monitoring Status</CardTitle></CardHeader>
-    <CardContent>
-      {
-        data ? (
-          hasData ? (
-            <div class="space-y-1 text-sm">
-              <div><span class="font-medium">Last run:</span> {fmt(data.last_run_at)}</div>
-              <div><span class="font-medium">Next scheduled:</span> {fmt(data.next_scheduled_at)}</div>
-              <div><span class="font-medium">Queued:</span> {data.queued ?? 0}</div>
-              {data.recent_counts && (
-                <ul class="mt-2 space-y-1">
-                  {Object.entries(data.recent_counts).map(([k, v]) => (
-                    <li>{k}: {v}</li>
-                  ))}
-                </ul>
-              )}
-            </div>
-          ) : (
-            <div class="text-sm text-muted-foreground">No monitoring data.</div>
-          )
-<<<<<<< HEAD
-        }
-        <form action="javascript:void(0)" class="mt-3">
-          <MonitoringButton apiToken={clientApiToken} client:load />
-        </form>
-      </CardContent>
-    </Card>
+  <div class="grid grid-cols-1 gap-4 lg:grid-cols-3">
+    <Card>
+      <CardHeader><CardTitle>Monitoring Status</CardTitle></CardHeader>
+      <CardContent>
+        {
+          error ? (
+            <div class="text-sm text-red-700">
+              Failed to load status.
+              <button type="button" onclick="location.reload()" class="ml-2 underline">
+                Retry
+              </button>
+            </div>
+          ) : data ? (
+            hasData ? (
+              <div class="space-y-1 text-sm">
+                <div>
+                  <span class="font-medium">Last run:</span> {fmtDateTime(data.last_run_at)}
+                </div>
+                <div>
+                  <span class="font-medium">Next scheduled:</span> {fmtDateTime(data.next_scheduled_at)}
+                </div>
+                <div>
+                  <span class="font-medium">Queued:</span> {data.queued ?? 0}
+                </div>
+                {data.recent_counts && (
+                  <ul class="mt-2 space-y-1">
+                    {Object.entries(data.recent_counts).map(([k, v]) => (
+                      <li>
+                        {k}: {v}
+                      </li>
+                    ))}
+                  </ul>
+                )}
+              </div>
+            ) : (
+              <div class="text-sm text-muted-foreground">No monitoring data.</div>
+            )
+          ) : (
+            <Skeleton class="h-16 w-full" />
+          )
+        }
+        <div class="mt-3">
+          <MonitoringButton apiToken={clientApiToken} client:load />
+        </div>
+      </CardContent>
+    </Card>
 
-    <Card class="lg:col-span-2">
-      <CardHeader><CardTitle>Recent Activity</CardTitle></CardHeader>
-      <CardContent>
-        {
-          data?.recent_activity?.length
-            ? (
-              <table class="w-full text-sm">
-                <thead class="text-neutral-600">
-                  <tr><th class="py-1 text-left">Date</th><th class="py-1 text-left">Checked</th><th class="py-1 text-left">Modified</th><th class="py-1 text-left">Closed</th><th class="py-1 text-left">Errors</th></tr>
-                </thead>
-                <tbody class="divide-y">
-                  {data.recent_activity.map((r) => (
-                    <tr>
-                      <td class="py-1">{r.tracking_date}</td>
-                      <td class="py-1">{r.jobs_checked}</td>
-                      <td class="py-1">{r.jobs_modified}</td>
-                      <td class="py-1">{r.jobs_closed}</td>
-                      <td class="py-1">{r.errors}</td>
-                    </tr>
-                  ))}
-                </tbody>
-              </table>
-            )
-            : <div class="text-sm text-neutral-500">No recent activity.</div>
-        }
-      </CardContent>
-    </Card>
-=======
-        ) : error ? (
-          <div class="text-sm text-red-700">
-            Failed to load status.
-            <button type="button" onclick="location.reload()" class="ml-2 underline">
-              Retry
-            </button>
-          </div>
-        ) : (
-          <Skeleton class="h-16 w-full" />
-        )
-      }
-      <div class="mt-3">
-        <Button id="run-monitor">Run Daily Monitoring</Button>
-      </div>
-    </CardContent>
-  </Card>
-</AdminLayout>
->>>>>>> 9f9547a5
+    <Card class="lg:col-span-2">
+      <CardHeader><CardTitle>Recent Activity</CardTitle></CardHeader>
+      <CardContent>
+        {data?.recent_activity?.length ? (
+          <table class="w-full text-sm">
+            <thead class="text-neutral-600">
+              <tr>
+                <th class="py-1 text-left">Date</th>
+                <th class="py-1 text-left">Checked</th>
+                <th class="py-1 text-left">Modified</th>
+                <th class="py-1 text-left">Closed</th>
+                <th class="py-1 text-left">Errors</th>
+              </tr>
+            </thead>
+            <tbody class="divide-y">
+              {data.recent_activity.map(r => (
+                <tr>
+                  <td class="py-1">{r.tracking_date}</td>
+                  <td class="py-1">{r.jobs_checked}</td>
+                  <td class="py-1">{r.jobs_modified}</td>
+                  <td class="py-1">{r.jobs_closed}</td>
+                  <td class="py-1">{r.errors}</td>
+                </tr>
+              ))}
+            </tbody>
+          </table>
+        ) : (
+          <div class="text-sm text-neutral-500">No recent activity.</div>
+        )}
+      </CardContent>
+    </Card>
 
-<script type="module" lang="ts">
-  import { runMonitor } from '../../lib/api';
-  const btn = document.getElementById('run-monitor') as HTMLButtonElement | null;
-  btn?.addEventListener('click', async () => {
-    btn.disabled = true;
-    try {
-      const res = await runMonitor();
-      alert(`Monitor run: ${res.status}`);
-      location.reload();
-    } catch (err) {
-      console.error(err);
-      alert('Failed to start monitoring run');
-    } finally {
-      btn.disabled = false;
-    }
-  });
-</script>+    <Card class="lg:col-span-3">
+      <CardHeader><CardTitle>Market Statistics</CardTitle></CardHeader>
+      <CardContent>
+        {data?.market_statistics?.length ? (
+          <div class="overflow-x-auto">
+            <table class="w-full text-sm">
+              <thead class="text-neutral-600">
+                <tr>
+                  <th class="py-1 text-left">Role</th>
+                  <th class="py-1 text-left">Location</th>
+                  <th class="py-1 text-left">Total</th>
+                  <th class="py-1 text-left">New</th>
+                  <th class="py-1 text-left">Closed</th>
+                  <th class="py-1 text-left">Avg Salary</th>
+                </tr>
+              </thead>
+              <tbody class="divide-y">
+                {data.market_statistics.map(m => (
+                  <tr>
+                    <td class="py-1">{m.role || '—'}</td>
+                    <td class="py-1">{m.location || '—'}</td>
+                    <td class="py-1">{m.total_jobs ?? '—'}</td>
+                    <td class="py-1">{m.new_jobs ?? '—'}</td>
+                    <td class="py-1">{m.closed_jobs ?? '—'}</td>
+                    <td class="py-1">
+                      {(m.avg_salary_min ?? 0).toLocaleString()} – {(m.avg_salary_max ?? 0).toLocaleString()}
+                    </td>
+                  </tr>
+                ))}
+              </tbody>
+            </table>
+          </div>
+        ) : (
+          <div class="text-sm text-neutral-500">No stats yet.</div>
+        )}
+      </CardContent>
+    </Card>
+  </div>
+</AdminLayout>