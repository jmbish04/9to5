# build output
dist/

# generated types
.astro/

# dependencies
node_modules/

# logs
npm-debug.log*
yarn-debug.log*
yarn-error.log*
pnpm-debug.log*

# environment variables
.env
.env.production

# macOS-specific files
.DS_Store

# jetbrains setting folder
.idea/

# wrangler files
.wrangler
.dev.vars

# Wrangler
.wrangler/

<<<<<<< HEAD
# Temporary files
sample-data.sql
*.tmp
=======

# Wrangler
.wrangler/


# Wrangler
.wrangler/
>>>>>>> 9f9547a5
<|MERGE_RESOLUTION|>--- conflicted
+++ resolved
@@ -30,16 +30,8 @@
 # Wrangler
 .wrangler/
 
-<<<<<<< HEAD
+
 # Temporary files
 sample-data.sql
 *.tmp
-=======
 
-# Wrangler
-.wrangler/
-
-
-# Wrangler
-.wrangler/
->>>>>>> 9f9547a5
